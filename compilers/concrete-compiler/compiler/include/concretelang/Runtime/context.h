--- conflicted
+++ resolved
@@ -72,14 +72,9 @@
   }
 
 private:
-<<<<<<< HEAD
-  ::concretelang::clientlib::EvaluationKeys evaluationKeys;
+  ServerKeyset serverKeyset;
   std::vector<std::shared_ptr<std::vector<std::complex<double>>>>
       fourier_bootstrap_keys;
-=======
-  ServerKeyset serverKeyset;
-  std::vector<std::shared_ptr<std::vector<double>>> fourier_bootstrap_keys;
->>>>>>> f8073b49
   std::vector<FFT> ffts;
 
 #ifdef CONCRETELANG_CUDA_SUPPORT
