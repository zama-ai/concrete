# Concrete Compiler

The Concrete Compiler is a set of tools that allows the compilation and from an high-level and crypto free representation of an arithmetic circuit of operations on encrypted integers.
This compiler is based on the [MLIR project](https://mlir.llvm.org/) it use the framework, the standard dialects exposed by MLIR and define new fhe specific dialects and passes to lower the high-level fhe dialects to standard MLIR dialects.

## Getting started

The source of the project is located in the `compiler` directory.

```sh
cd compiler
```

### Prerequisite: Install build tools

If you intend to build the Compiler from source, you should make sure to have `build-essentials` (or equivalent if not on Ubuntu), [CMake](https://cmake.org/), and [Ninja](https://ninja-build.org/) installed. Optionally, you can also install [Ccache](https://ccache.dev/) to speedup compilations after small changes.

### Prerequisite: Install Rust

The Compiler depends on some Rust libraries, including the optimizer and the concrete-cpu backend. You can install it from [rustup](https://rustup.rs/).

**Note:** some crates use Rust nightly currently, and it might be required to install both stable and nightly distributions.

### Prerequisite: Building HPX and enable dataflow parallelism (optional)

In order to implement the dataflow parallelism and the distribution of the computation we use the [HPX Standard Library](https://hpx-docs.stellar-group.org/). You can else use your own HPX installation by set the `HPX_INSTALL_DIR` environment variable or you can install HPX on the default path of our build system thanks the following command:

```sh
make install-hpx-from-source
```

This may fail on some systems when dependencies are missing. Some recent packages required are Cmake, HWLOC and BOOST. For full details see [HPX Quickstart guide](https://hpx-docs.stellar-group.org/tags/1.7.1/html/quickstart.html).
Once you have a proper installation of HPX to enable the dataflow parallelism set the `DATAFLOW_EXECUTION_ENABLED=ON`.

### Prerequisite: Fetch git submodules

This project rely on `llvm-project` and `concrete-optimizer` as git submodules so you need to initialize and update the git submodules.

```sh
git submodule init
git submodule update
```

### Prerequisite: python packages

Install MLIR python requirements in your dev python environment:

```bash
# From repo root
pip install -r ./llvm-project/mlir/python/requirements.txt
# From compiler dir
pip install -r ../llvm-project/mlir/python/requirements.txt
```

<<<<<<< HEAD
### Prerequisite: nightly rust toolchain

If you see a build error like

```
error: toolchain 'nightly-x86_64-unknown-linux-gnu' is not installed
```

it means you need to install the nightly rust toolchain

```bash
rustup toolchain install nightly
```
=======
You should also have the python development package installed.
>>>>>>> 07d6293c

### Build from source

We use cmake as the main build system but in order to initialize the build system and define straightforward target for the main artifacts of the project. You can initialize and build all the main artifacts thanks the following command:

```sh
make all
```

or in several steps:

Generate the compiler build system, in a `build-*` directory

```sh
make build-initialized
```

Build the compiler

```sh
make concretecompiler
```

Run the compiler

```sh
./build-Release/bin/concretecompiler
```

#### Debug build and custom linker

To build a debug version of the project, you can set `BUILD_TYPE=Debug` in the `Makefile`. In `Debug` 
the build system will detect if the `lld` linker is installed on the system and use it. `lld` is much faster
than the default `ld` linker. Release builds with `lld` can also be enabled by modifying the `Makefile`. 

### Installation from source

You can install libs, bins, and include files into a specific directory by running:

```sh
make INSTALL_PREFIX=/your/directory install
```

You will then find `lib`, `bin`, and `include` under `/your/directory/concretecompiler`.

### Tests

You can build all the tests with the following command:

```sh
make build-tests
```

and run them with:

```sh
make run-tests
```

### Benchmarks

You can build all the benchmarks with the following command:

```sh
make build-benchmarks
```

and run them with:

```sh
make run-benchmarks
```

## Build releases

### Build tarball

You can create a tarball containing libs, bins, and include files for the tools of the compiler, by following previous steps of [installation from source](#installation-from-source), then creating a tar archive from the installation directory.

### Build the Python Package

Currently supported platforms:
- Linux x86_64 for python 3.8, 3.9, 3.10, and 3.11

pybind11 is required to build the python package, you can install it in your current environment with:

```bash
$ pip install pybind11
```

To specify which python executable to target you can specify the `Python3_EXECUTABLE` environment variable.

#### Build wheels in your environment

Building the wheels is actually simple.

```bash
$ pip wheel --no-deps -w ../wheels .
```

Depending on the platform you are using (specially Linux), you might need to use `auditwheel` to specify the platform this wheel is targeting. For example, in our build of the package for Linux x86_64 and GLIBC 2.24, we also run:

```bash
$ auditwheel repair ../wheels/*.whl --plat manylinux_2_24_x86_64 -w ../wheels
```<|MERGE_RESOLUTION|>--- conflicted
+++ resolved
@@ -52,7 +52,8 @@
 pip install -r ../llvm-project/mlir/python/requirements.txt
 ```
 
-<<<<<<< HEAD
+You should also have the python development package installed.
+
 ### Prerequisite: nightly rust toolchain
 
 If you see a build error like
@@ -66,9 +67,6 @@
 ```bash
 rustup toolchain install nightly
 ```
-=======
-You should also have the python development package installed.
->>>>>>> 07d6293c
 
 ### Build from source
 
